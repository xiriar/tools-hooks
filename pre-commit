#!/bin/sh
#

# Copyright (c) 2013 Xiriar Software (http://www.xiriar.com/)
#
# Licensed under the Apache License, Version 2.0 (the "License");
# you may not use this file except in compliance with the License.
# You may obtain a copy of the License at
#
#     http://www.apache.org/licenses/LICENSE-2.0
#
# Unless required by applicable law or agreed to in writing, software
# distributed under the License is distributed on an "AS IS" BASIS,
# WITHOUT WARRANTIES OR CONDITIONS OF ANY KIND, either express or
# implied.
# See the License for the specific language governing permissions and
# limitations under the License.

##
# @file
#
# Git pre-commit hook
#
# @author     Emil Maskovsky, emil.maskovsky@xiriar.com
# @date       2013/11/10
# @copyright  (c) 2013 Xiriar Software (http://www.xiriar.com/)
##


# Exit and fail on error immediately
set -e

<<<<<<< HEAD

# ============================================================================ #
# CONFIGURE
# ============================================================================ #

# The user or company name
#
# Concatenated with " code style" for the informational messages.
#COMPANY_NAME=Company
COMPANY_NAME=Xiriar

# Path to the Uncrustify binary
#UNCRUSTIFY="/usr/bin/uncrustify"
UNCRUSTIFY="uncrustify"

# Path to the Uncrustify configuration
#CONFIG="$HOME/.config/uncrustify.cfg"
CONFIG="$HOME/.config/uncrustify.cfg"

# The source code language
#
# Available values: C, CPP, D, CS, JAVA, PAWN, VALA, OC, OC+.
#SOURCE_LANGUAGE="CPP"
SOURCE_LANGUAGE="CPP"

# Remove any older patches from previous commits
#CLEAN_OLD_PATCHES=true
CLEAN_OLD_PATCHES=true

# File types to parse
#FILE_TYPES=".c .h .cpp .hpp"
FILE_TYPES=".c .h .cpp .hpp"

# Skip merge commits
#
# Possible motivation:
# - Merge commits can affect a lot of files, can take a long time until the
#   tests pass.
# - Applying code style patches on merges can sometimes cause conflicts when
#   merging back and forth.
# Also aplies to cherry-picks.
#SKIP_MERGE=true

# Count of simultaneous parallel tasks
#
# Can improve performance for large commits (especially merge commits).
#PARALLEL_PROC=4
PARALLEL_PROC=4


# ============================================================================ #
# UTILITY FUNCTIONS
# ============================================================================ #

##
# Check whether the given file name matches any extension in the given list
test_file_ext() {
    local filename="$1"
    local filetypes="$2"

    local filetype
    for filetype in $filetypes
    do
        # Try to remove the filetype pattern from the end of the filename
        #
        # If the filename matches the filetype (extension), the extension is
        # removed (and the processed filename is then different from the
        # original filename).
        # This should work in all POSIX compatible shells.
        [ "$filename" != "${filename%$filetype}" ] && return 0
    done

    # The filename extension does not match any extension off the list
    return 1
}


# ============================================================================ #
# EXECUTE
# ============================================================================ #

# Check the merge commits
if [ -n "$SKIP_MERGE" ] && $SKIP_MERGE && [ -f ".git/MERGE_MSG" ]
then
    exit 0
fi

# Needed for the initial commit
if git rev-parse --verify HEAD >/dev/null 2>&1
then
    against=HEAD
else
    # Initial commit: diff against an empty tree object
    against=4b825dc642cb6eb9a060e54bf8d69288fbee4904
fi

# Make sure the config file and executable are correctly set
if [ ! -f "$CONFIG" ]
then
    printf "Error: uncrustify config file not found.\n"
    printf "Set the correct path in $0.\n"
    exit 1
fi

# Create a random filename to store our generated patch
prefix="pre-commit-uncrustify"
suffix="$(date +%s)"
patch="/tmp/$prefix-$suffix.patch"

# Remove old temporary files (always, even if CLEAN_OLD_PATCHES not set)
rm -f /tmp/$prefix-stage* /tmp/$prefix-temp*

# Remove any older uncrustify patches
[ -n "$CLEAN_OLD_PATCHES" ] && $CLEAN_OLD_PATCHES && rm -f /tmp/$prefix*.patch

# Clean the current patch, if it already exists
[ -f "$patch" ] && rm -f "$patch"


# Create one patch containing all changes to the files
create_patch() {

    printf "Parallel processing in $PARALLEL_PROC threads\n"

    git diff-index --cached --diff-filter=ACMR --name-only $against -- | \
        process_list

}


# Process a file list
process_list() {

    local nproc=0
    while read filename
    do
        # Ignore the file if we check the file type and the file
        # does not match any of the extensions specified in $FILE_TYPES
        if [ -n "$FILE_TYPES" ] && ! test_file_ext "$filename" "$FILE_TYPES"
        then
            continue
        fi

        # Skip directories
        if [ -d "$filename" ]
        then
            printf "Skipping the directory: $filename\n"
            continue
        fi

        # Run the tasks in parallel background threads
        process_file "$filename" "/tmp/$prefix-temp-$suffix-$nproc.tmp" &

        nproc=$(($nproc+1))
        if [ "$nproc" -eq "$PARALLEL_PROC" ]
        then
            wait
            nproc=0
        fi
    done

    # Wait for all tasks to complete
    if [ "$nproc" -ge 0 ]
    then
        wait
    fi
}


# Process a single file
process_file() {
    local filename=$1
    local patchname=$2
    printf "Checking file: $filename\n"
    #printf "Patch file: $patchname\n"

    # Save the file which is in the staging area
    #
    # This is to check the currently staged status
    # (might it be a partiall commit).
    local stage="/tmp/$prefix-stage-$suffix-${filename//[\/\\]/-}"
    git show ":0:$filename" >"$stage"

    # Process the source file, create a patch with diff and append it
    # to the complete patch
    #
    # The sed call is necessary to transform the patch from
    #    --- $file timestamp
    #    +++ - timestamp
    # to both lines working on the same file and having a a/ and b/ prefix.
    # Else it could not be applied with 'git apply'.
    "$UNCRUSTIFY" -c "$CONFIG" -l "$SOURCE_LANGUAGE" -f "$stage" -q -L 2 | \
        diff -u "$stage" - | \
        sed -e "1s|--- $stage|--- a/$filename|" -e "2s|+++ -|+++ b/$filename|" \
        >> "$patchname"

    # Remove the temporary file
    rm -f "$stage"
}


# Create the patch
create_patch


# Concatenate all the partial patch lists
for (( i=0; i < $PARALLEL_PROC; i++ ))
do
    if [ -r "/tmp/$prefix-temp-$suffix-$i.tmp" ]
    then
        #printf "Concatenating diff: /tmp/$prefix-$suffix-$i.patch.tmp\n"
        cat "/tmp/$prefix-temp-$suffix-$i.tmp" >> "$patch"
        rm -f "/tmp/$prefix-temp-$suffix-$i.tmp"
    fi
done


# If no patch has been generated all is ok, clean up the file stub and exit
if [ ! -s "$patch" ]
then
    printf "Files in this commit comply with the $COMPANY_NAME code style guidelines.\n"
    rm -f "$patch"
    exit 0
fi

# A patch has been created, notify the user and exit
printf "\nThe following differences were found between the code to commit "
printf "and the $COMPANY_NAME code style guidelines:\n\n"

cat "$patch"

printf "\nYou can apply these changes with:\n  git apply $patch\n"
printf "(needs to be called from the root directory of the repository)\n"
printf "Aborting commit. Apply changes and commit again or skip the check with"
printf " --no-verify (not recommended).\n"

exit 1
=======
# Execute the global pre-commit hook script
exec "~/.gitconf/hooks/pre-commit-all.sh"
>>>>>>> 7cb93e66

# EOF<|MERGE_RESOLUTION|>--- conflicted
+++ resolved
@@ -30,247 +30,7 @@
 # Exit and fail on error immediately
 set -e
 
-<<<<<<< HEAD
-
-# ============================================================================ #
-# CONFIGURE
-# ============================================================================ #
-
-# The user or company name
-#
-# Concatenated with " code style" for the informational messages.
-#COMPANY_NAME=Company
-COMPANY_NAME=Xiriar
-
-# Path to the Uncrustify binary
-#UNCRUSTIFY="/usr/bin/uncrustify"
-UNCRUSTIFY="uncrustify"
-
-# Path to the Uncrustify configuration
-#CONFIG="$HOME/.config/uncrustify.cfg"
-CONFIG="$HOME/.config/uncrustify.cfg"
-
-# The source code language
-#
-# Available values: C, CPP, D, CS, JAVA, PAWN, VALA, OC, OC+.
-#SOURCE_LANGUAGE="CPP"
-SOURCE_LANGUAGE="CPP"
-
-# Remove any older patches from previous commits
-#CLEAN_OLD_PATCHES=true
-CLEAN_OLD_PATCHES=true
-
-# File types to parse
-#FILE_TYPES=".c .h .cpp .hpp"
-FILE_TYPES=".c .h .cpp .hpp"
-
-# Skip merge commits
-#
-# Possible motivation:
-# - Merge commits can affect a lot of files, can take a long time until the
-#   tests pass.
-# - Applying code style patches on merges can sometimes cause conflicts when
-#   merging back and forth.
-# Also aplies to cherry-picks.
-#SKIP_MERGE=true
-
-# Count of simultaneous parallel tasks
-#
-# Can improve performance for large commits (especially merge commits).
-#PARALLEL_PROC=4
-PARALLEL_PROC=4
-
-
-# ============================================================================ #
-# UTILITY FUNCTIONS
-# ============================================================================ #
-
-##
-# Check whether the given file name matches any extension in the given list
-test_file_ext() {
-    local filename="$1"
-    local filetypes="$2"
-
-    local filetype
-    for filetype in $filetypes
-    do
-        # Try to remove the filetype pattern from the end of the filename
-        #
-        # If the filename matches the filetype (extension), the extension is
-        # removed (and the processed filename is then different from the
-        # original filename).
-        # This should work in all POSIX compatible shells.
-        [ "$filename" != "${filename%$filetype}" ] && return 0
-    done
-
-    # The filename extension does not match any extension off the list
-    return 1
-}
-
-
-# ============================================================================ #
-# EXECUTE
-# ============================================================================ #
-
-# Check the merge commits
-if [ -n "$SKIP_MERGE" ] && $SKIP_MERGE && [ -f ".git/MERGE_MSG" ]
-then
-    exit 0
-fi
-
-# Needed for the initial commit
-if git rev-parse --verify HEAD >/dev/null 2>&1
-then
-    against=HEAD
-else
-    # Initial commit: diff against an empty tree object
-    against=4b825dc642cb6eb9a060e54bf8d69288fbee4904
-fi
-
-# Make sure the config file and executable are correctly set
-if [ ! -f "$CONFIG" ]
-then
-    printf "Error: uncrustify config file not found.\n"
-    printf "Set the correct path in $0.\n"
-    exit 1
-fi
-
-# Create a random filename to store our generated patch
-prefix="pre-commit-uncrustify"
-suffix="$(date +%s)"
-patch="/tmp/$prefix-$suffix.patch"
-
-# Remove old temporary files (always, even if CLEAN_OLD_PATCHES not set)
-rm -f /tmp/$prefix-stage* /tmp/$prefix-temp*
-
-# Remove any older uncrustify patches
-[ -n "$CLEAN_OLD_PATCHES" ] && $CLEAN_OLD_PATCHES && rm -f /tmp/$prefix*.patch
-
-# Clean the current patch, if it already exists
-[ -f "$patch" ] && rm -f "$patch"
-
-
-# Create one patch containing all changes to the files
-create_patch() {
-
-    printf "Parallel processing in $PARALLEL_PROC threads\n"
-
-    git diff-index --cached --diff-filter=ACMR --name-only $against -- | \
-        process_list
-
-}
-
-
-# Process a file list
-process_list() {
-
-    local nproc=0
-    while read filename
-    do
-        # Ignore the file if we check the file type and the file
-        # does not match any of the extensions specified in $FILE_TYPES
-        if [ -n "$FILE_TYPES" ] && ! test_file_ext "$filename" "$FILE_TYPES"
-        then
-            continue
-        fi
-
-        # Skip directories
-        if [ -d "$filename" ]
-        then
-            printf "Skipping the directory: $filename\n"
-            continue
-        fi
-
-        # Run the tasks in parallel background threads
-        process_file "$filename" "/tmp/$prefix-temp-$suffix-$nproc.tmp" &
-
-        nproc=$(($nproc+1))
-        if [ "$nproc" -eq "$PARALLEL_PROC" ]
-        then
-            wait
-            nproc=0
-        fi
-    done
-
-    # Wait for all tasks to complete
-    if [ "$nproc" -ge 0 ]
-    then
-        wait
-    fi
-}
-
-
-# Process a single file
-process_file() {
-    local filename=$1
-    local patchname=$2
-    printf "Checking file: $filename\n"
-    #printf "Patch file: $patchname\n"
-
-    # Save the file which is in the staging area
-    #
-    # This is to check the currently staged status
-    # (might it be a partiall commit).
-    local stage="/tmp/$prefix-stage-$suffix-${filename//[\/\\]/-}"
-    git show ":0:$filename" >"$stage"
-
-    # Process the source file, create a patch with diff and append it
-    # to the complete patch
-    #
-    # The sed call is necessary to transform the patch from
-    #    --- $file timestamp
-    #    +++ - timestamp
-    # to both lines working on the same file and having a a/ and b/ prefix.
-    # Else it could not be applied with 'git apply'.
-    "$UNCRUSTIFY" -c "$CONFIG" -l "$SOURCE_LANGUAGE" -f "$stage" -q -L 2 | \
-        diff -u "$stage" - | \
-        sed -e "1s|--- $stage|--- a/$filename|" -e "2s|+++ -|+++ b/$filename|" \
-        >> "$patchname"
-
-    # Remove the temporary file
-    rm -f "$stage"
-}
-
-
-# Create the patch
-create_patch
-
-
-# Concatenate all the partial patch lists
-for (( i=0; i < $PARALLEL_PROC; i++ ))
-do
-    if [ -r "/tmp/$prefix-temp-$suffix-$i.tmp" ]
-    then
-        #printf "Concatenating diff: /tmp/$prefix-$suffix-$i.patch.tmp\n"
-        cat "/tmp/$prefix-temp-$suffix-$i.tmp" >> "$patch"
-        rm -f "/tmp/$prefix-temp-$suffix-$i.tmp"
-    fi
-done
-
-
-# If no patch has been generated all is ok, clean up the file stub and exit
-if [ ! -s "$patch" ]
-then
-    printf "Files in this commit comply with the $COMPANY_NAME code style guidelines.\n"
-    rm -f "$patch"
-    exit 0
-fi
-
-# A patch has been created, notify the user and exit
-printf "\nThe following differences were found between the code to commit "
-printf "and the $COMPANY_NAME code style guidelines:\n\n"
-
-cat "$patch"
-
-printf "\nYou can apply these changes with:\n  git apply $patch\n"
-printf "(needs to be called from the root directory of the repository)\n"
-printf "Aborting commit. Apply changes and commit again or skip the check with"
-printf " --no-verify (not recommended).\n"
-
-exit 1
-=======
 # Execute the global pre-commit hook script
 exec "~/.gitconf/hooks/pre-commit-all.sh"
->>>>>>> 7cb93e66
 
 # EOF